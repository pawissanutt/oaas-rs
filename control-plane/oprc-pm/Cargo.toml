[package]
name = "oprc-pm"
authors.workspace = true
version.workspace = true
edition.workspace = true
repository.workspace = true
license.workspace = true
rust-version.workspace = true

[dependencies]
# Workspace dependencies
oprc-models.workspace = true
oprc-cp-storage.workspace = true
oprc-observability.workspace = true
oprc-grpc.workspace = true

# External dependencies
anyhow.workspace = true
async-trait.workspace = true
axum.workspace = true
chrono.workspace = true
clap.workspace = true

envconfig.workspace = true

serde.workspace = true
serde_json.workspace = true
serde_yaml.workspace = true
rand.workspace = true
thiserror.workspace = true
tokio.workspace = true
tower.workspace = true
tower-http.workspace = true
tracing.workspace = true
tracing-subscriber.workspace = true
nanoid.workspace = true
validator.workspace = true

[dev-dependencies]

serial_test.workspace = true
tonic.workspace = true
tokio-stream.workspace = true
oprc-test-utils.workspace = true
oprc-crm.workspace = true
test-log.workspace = true
kube.workspace = true
testcontainers.workspace = true
anyhow.workspace = true
tokio = { workspace = true, features = ["full"] }

[features]
# Default keeps core (no external storage or testcontainers) to avoid pulling images during plain builds.
default = ["etcd"]
jaeger = []
etcd = ["oprc-cp-storage/etcd"]
etcd-tls = ["oprc-cp-storage/etcd-tls"]
<<<<<<< HEAD
etcd-tests = [] # gates tests that launch real etcd containers
=======
# Opt-in feature to run integration tests that start real containers (etcd, etc.)
testcontainers = []
>>>>>>> 9f2f6ed8
<|MERGE_RESOLUTION|>--- conflicted
+++ resolved
@@ -55,9 +55,6 @@
 jaeger = []
 etcd = ["oprc-cp-storage/etcd"]
 etcd-tls = ["oprc-cp-storage/etcd-tls"]
-<<<<<<< HEAD
 etcd-tests = [] # gates tests that launch real etcd containers
-=======
 # Opt-in feature to run integration tests that start real containers (etcd, etc.)
-testcontainers = []
->>>>>>> 9f2f6ed8
+testcontainers = []