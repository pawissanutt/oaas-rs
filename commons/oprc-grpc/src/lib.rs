--- conflicted
+++ resolved
@@ -51,10 +51,6 @@
 pub use proto::package::*;
 pub use proto::runtime::*;
 
-<<<<<<< HEAD
-// Re-export the unified descriptor for reflection users (gRPC only)
-#[cfg(feature = "grpc")]
-=======
 impl TriggerTarget {
     pub fn stateless(
         cls_id: impl Into<String>,
@@ -86,8 +82,6 @@
     }
 }
 
-// Re-export the unified descriptor for reflection users
->>>>>>> a6a7420f
 #[allow(dead_code)]
 pub const FILE_DESCRIPTOR_SET: &[u8] =
     tonic::include_file_descriptor_set!("oaas_descriptor");
