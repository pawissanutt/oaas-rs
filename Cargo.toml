--- conflicted
+++ resolved
@@ -17,12 +17,9 @@
     "data-plane/oprc-odgm",
     "data-plane/oprc-router", 
     "data-plane/oprc-dev",
-<<<<<<< HEAD
-    "tools/oprc-cli", "frontend/oprc-gui", 
-=======
     "tools/oprc-cli", 
+    "frontend/oprc-gui", 
     "tests/system_e2e",
->>>>>>> 9e96978e
 ]
 
 [workspace.package]
